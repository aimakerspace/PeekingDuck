# Copyright 2022 AI Singapore
#
# Licensed under the Apache License, Version 2.0 (the "License");
# you may not use this file except in compliance with the License.
# You may obtain a copy of the License at
#
#      https://www.apache.org/licenses/LICENSE-2.0
#
# Unless required by applicable law or agreed to in writing, software
# distributed under the License is distributed on an "AS IS" BASIS,
# WITHOUT WARRANTIES OR CONDITIONS OF ANY KIND, either express or implied.
# See the License for the specific language governing permissions and
# limitations under the License.

"""
Face detection class using mtcnn model to find face bboxes
"""

import logging
from pathlib import Path
from typing import Any, Dict, Tuple

import numpy as np
import tensorflow as tf

from peekingduck.pipeline.nodes.model.mtcnnv1.mtcnn_files.graph_functions import (
    load_graph,
)
from peekingduck.pipeline.utils.bbox.transforms import xyxy2xyxyn


class Detector:  # pylint: disable=too-many-instance-attributes
    """Face detection class using MTCNN model to find bboxes and landmarks"""

    def __init__(self, config: Dict[str, Any], model_dir: Path) -> None:
        self.logger = logging.getLogger(__name__)

        self.config = config
        self.model_dir = model_dir
<<<<<<< HEAD
        self.min_size = self.config["min_size"]
        self.factor = self.config["scale_factor"]
        self.thresholds = self.config["network_thresholds"]
        self.score = self.config["score_threshold"]
=======
        self.min_size = tf.convert_to_tensor(float(self.config["mtcnn_min_size"]))
        self.factor = tf.convert_to_tensor(float(self.config["mtcnn_factor"]))
        self.thresholds = tf.convert_to_tensor(
            [float(threshold) for threshold in self.config["mtcnn_thresholds"]]
        )
        self.score = self.config["mtcnn_score"]
>>>>>>> c24b41b1
        self.mtcnn = self._create_mtcnn_model()

    def _create_mtcnn_model(self) -> tf.keras.Model:
        """
        Creates MTCNN model for face detection
        """
        model_path = self.model_dir / self.config["weights"]["model_file"]

        self.logger.info(
            "MTCNN model loaded with following configs: \n\t"
            f"Min size: {self.config['min_size']}, \n\t"
            f"Scale Factor: {self.config['scale_factor']}, \n\t"
            f"Network Thresholds: {self.config['network_thresholds']}, \n\t"
            f"Score Threshold: {self.config['score_threshold']}"
        )

        return self._load_mtcnn_graph(model_path)

    @staticmethod
    def _load_mtcnn_graph(model_path: Path) -> tf.compat.v1.GraphDef:
        if model_path.is_file():
            return load_graph(str(model_path))

        raise ValueError(
            f"Graph file does not exist. Please check that {model_path} exists"
        )

    def predict_bbox_landmarks(
        self, image: np.ndarray
    ) -> Tuple[np.ndarray, np.ndarray, np.ndarray, np.ndarray]:
        """Predicts face bboxes, scores and landmarks

        Args:
            image (np.ndarray): image in numpy array

        Returns:
            bboxes (np.ndarray): numpy array of detected bboxes
            scores (np.ndarray): numpy array of confidence scores
            landmarks (np.ndarray): numpy array of facial landmarks
            labels (np.ndarray): numpy array of class labels (i.e. face)
        """
        # 1. process inputs
        image = self.process_image(image)

        # 2. evaluate image
        bboxes, scores, landmarks = self.mtcnn(
            image, self.min_size, self.factor, self.thresholds
        )

        # 3. process outputs
        bboxes, scores, landmarks = self.process_outputs(
            image, bboxes, scores, landmarks
        )

        # 4. create bbox_labels
        classes = np.array(["face"] * len(bboxes))

        return bboxes, scores, landmarks, classes

    @staticmethod
    def process_image(image: np.ndarray) -> tf.Tensor:
        """Processes input image

        Args:
            image (np.ndarray): image in numpy array

        Returns:
            image (np.ndarray): processed numpy array of image
        """
        image = image.astype(np.float32)
        image = tf.convert_to_tensor(image)

        return image

    def process_outputs(
        self,
        image: np.ndarray,
        bboxes: tf.Tensor,
        scores: tf.Tensor,
        landmarks: tf.Tensor,
    ) -> Tuple[np.ndarray, np.ndarray, np.ndarray]:
        """Processes MTCNN model outputs

        Args:
            image (np.ndarray): image in numpy array
            bboxes (tf.Tensor): tensor array of detected bboxes
            scores (tf.Tensor): tensor array of confidence scores
            landmarks (tf.Tensor): tensor array of facial landmarks

        Returns:
            bboxes (np.ndarray): processed numpy array of detected bboxes
            scores (np.ndarray): processed numpy array of confidence scores
            landmarks (np.ndarray): processed numpy array of facial landmarks
        """
        bboxes, scores, landmarks = bboxes.numpy(), scores.numpy(), landmarks.numpy()

        # Filter bboxes by confidence score
        indices = np.where(scores > self.score)[0]
        bboxes = bboxes[indices]
        scores = scores[indices]
        landmarks = landmarks[indices]

        # Swap position of x, y coordinates
        bboxes[:, [0, 1]] = bboxes[:, [1, 0]]
        bboxes[:, [2, 3]] = bboxes[:, [3, 2]]

        bboxes = xyxy2xyxyn(bboxes, image.shape[0], image.shape[1])

        return bboxes, scores, landmarks<|MERGE_RESOLUTION|>--- conflicted
+++ resolved
@@ -37,19 +37,12 @@
 
         self.config = config
         self.model_dir = model_dir
-<<<<<<< HEAD
         self.min_size = self.config["min_size"]
         self.factor = self.config["scale_factor"]
-        self.thresholds = self.config["network_thresholds"]
+        self.thresholds = [
+            float(threshold) for threshold in self.config["network_thresholds"]
+        ]
         self.score = self.config["score_threshold"]
-=======
-        self.min_size = tf.convert_to_tensor(float(self.config["mtcnn_min_size"]))
-        self.factor = tf.convert_to_tensor(float(self.config["mtcnn_factor"]))
-        self.thresholds = tf.convert_to_tensor(
-            [float(threshold) for threshold in self.config["mtcnn_thresholds"]]
-        )
-        self.score = self.config["mtcnn_score"]
->>>>>>> c24b41b1
         self.mtcnn = self._create_mtcnn_model()
 
     def _create_mtcnn_model(self) -> tf.keras.Model:
