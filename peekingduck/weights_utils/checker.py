--- conflicted
+++ resolved
@@ -34,11 +34,7 @@
 
     # Check for whether weights dir even exist. If not make directory
     # Empty directory should then return False
-<<<<<<< HEAD
-    weights_dir = os.path.join(root, "..", "weights")
-=======
     weights_dir = os.path.join(root, '..', 'peekingduck_weights')
->>>>>>> 1768c30c
     if not os.path.isdir(weights_dir):
         os.mkdir(weights_dir)
         return False
