# Copyright 2021 AI Singapore
#
# Licensed under the Apache License, Version 2.0 (the "License");
# you may not use this file except in compliance with the License.
# You may obtain a copy of the License at
#
#     https://www.apache.org/licenses/LICENSE-2.0
#
# Unless required by applicable law or agreed to in writing, software
# distributed under the License is distributed on an "AS IS" BASIS,
# WITHOUT WARRANTIES OR CONDITIONS OF ANY KIND, either express or implied.
# See the License for the specific language governing permissions and
# limitations under the License.

"""
Main engine for PeekingDuck processes.
"""

import copy
import logging
import sys
from pathlib import Path
from typing import List

from peekingduck.declarative_loader import DeclarativeLoader
from peekingduck.pipeline.nodes.node import AbstractNode
from peekingduck.pipeline.pipeline import Pipeline
from peekingduck.utils.requirement_checker import RequirementChecker


class Runner:
<<<<<<< HEAD
    """
    The runner class for creation of pipeline using declared/given nodes.
=======
    """The runner class for creation of pipeline using declared/given nodes.
>>>>>>> 942be75f

    The runner class uses the provided configurations to setup a node pipeline
    which is used to run inference.

    Args:
        run_config_path (:obj:`pathlib.Path` | :obj:`None`): If a path to
            *run_config.yml* is provided, uses
            :py:class:`DeclarativeLoader <peekingduck.declarative_loader.DeclarativeLoader>`
            to load the YAML file according to PeekingDuck's specified schema
            to obtain the declared nodes that would be sequentially initialized
            and used to create the pipeline for running inference.
        config_updates_cli (:obj:`str` | :obj:`None`): Configuration changes
            passed as part of the CLI command used to modify the node
            configurations directly from CLI.
        custom_nodes_parent_subdir (:obj:`str` | :obj:`None`): Relative path to
            a folder which contains custom nodes that users have created to be
            used with PeekingDuck. For more information on using custom nodes,
            please refer to
            `Getting Started <getting_started/03_custom_nodes.html>`_.
        nodes (:obj:`List[AbstractNode]` | :obj:`None`): If a list of nodes is
            provided, initialize by the node stack directly.
    """

    def __init__(
        self,
<<<<<<< HEAD
        RUN_PATH: str = "",
        config_updates_cli: str = None,
        CUSTOM_NODE_PARENT_FOLDER: str = None,
        nodes: List[AbstractNode] = None,
    ):

        self.logger = logging.getLogger(__name__)

        if not nodes and RUN_PATH:
            # create Graph to run
            self.node_loader = DeclarativeLoader(
                RUN_PATH, config_updates_cli, CUSTOM_NODE_PARENT_FOLDER  # type: ignore
            )

            self.pipeline = self.node_loader.get_pipeline()

        # If Runner given nodes, instantiated_nodes is created differently
        else:
            try:
                self.pipeline = Pipeline(nodes)  # type: ignore
            except ValueError as error:
                self.logger.error(str(error))
                sys.exit(1)
=======
        run_config_path: Path = None,
        config_updates_cli: str = None,
        custom_nodes_parent_subdir: str = None,
        nodes: List[AbstractNode] = None,
    ):
        self.logger = logging.getLogger(__name__)
        try:
            if nodes:
                # instantiated_nodes is created differently when given nodes
                self.pipeline = Pipeline(nodes)
            elif run_config_path and config_updates_cli and custom_nodes_parent_subdir:
                # create Graph to run
                self.node_loader = DeclarativeLoader(
                    run_config_path, config_updates_cli, custom_nodes_parent_subdir
                )
                self.pipeline = self.node_loader.get_pipeline()
            else:
                raise ValueError(
                    "Arguments error! Pass in either nodes to load directly via "
                    "Pipeline or run_config_path, config_updates_cli, and "
                    "custom_nodes_parent_subdir to load via DeclarativeLoader."
                )
        except ValueError as error:
            self.logger.error(str(error))
            sys.exit(1)
        if RequirementChecker.n_update > 0:
            sys.exit(3)
>>>>>>> 942be75f

    def run(self) -> None:
        """execute single or continuous inference"""
        while not self.pipeline.terminate:
            for node in self.pipeline.nodes:
                if (
                    "pipeline_end" in self.pipeline.data
                    and self.pipeline.data["pipeline_end"]
<<<<<<< HEAD
                ):  # type: ignore

=======
                ):
>>>>>>> 942be75f
                    self.pipeline.terminate = True
                    if "pipeline_end" not in node.inputs:
                        continue

                if "all" in node.inputs:
                    inputs = copy.deepcopy(self.pipeline.data)
                else:
                    inputs = {
                        key: self.pipeline.data[key]
                        for key in node.inputs
                        if key in self.pipeline.data
                    }

                outputs = node.run(inputs)
<<<<<<< HEAD
                self.pipeline.data.update(outputs)  # type: ignore
        # clean up
        for node in self.pipeline.nodes:
            # print(node.name)
            if node.name.endswith(".live") or node.name.endswith(".recorded"):
                node.release_resources()
=======
                self.pipeline.data.update(outputs)
>>>>>>> 942be75f

    def get_run_config(self) -> List[str]:
        """Retrieves run configuration.

        Returns:
            (:obj:`Dict`): Run configurations being used by runner.
        """
        return self.node_loader.node_list<|MERGE_RESOLUTION|>--- conflicted
+++ resolved
@@ -29,12 +29,7 @@
 
 
 class Runner:
-<<<<<<< HEAD
-    """
-    The runner class for creation of pipeline using declared/given nodes.
-=======
     """The runner class for creation of pipeline using declared/given nodes.
->>>>>>> 942be75f
 
     The runner class uses the provided configurations to setup a node pipeline
     which is used to run inference.
@@ -60,31 +55,6 @@
 
     def __init__(
         self,
-<<<<<<< HEAD
-        RUN_PATH: str = "",
-        config_updates_cli: str = None,
-        CUSTOM_NODE_PARENT_FOLDER: str = None,
-        nodes: List[AbstractNode] = None,
-    ):
-
-        self.logger = logging.getLogger(__name__)
-
-        if not nodes and RUN_PATH:
-            # create Graph to run
-            self.node_loader = DeclarativeLoader(
-                RUN_PATH, config_updates_cli, CUSTOM_NODE_PARENT_FOLDER  # type: ignore
-            )
-
-            self.pipeline = self.node_loader.get_pipeline()
-
-        # If Runner given nodes, instantiated_nodes is created differently
-        else:
-            try:
-                self.pipeline = Pipeline(nodes)  # type: ignore
-            except ValueError as error:
-                self.logger.error(str(error))
-                sys.exit(1)
-=======
         run_config_path: Path = None,
         config_updates_cli: str = None,
         custom_nodes_parent_subdir: str = None,
@@ -112,7 +82,6 @@
             sys.exit(1)
         if RequirementChecker.n_update > 0:
             sys.exit(3)
->>>>>>> 942be75f
 
     def run(self) -> None:
         """execute single or continuous inference"""
@@ -121,12 +90,7 @@
                 if (
                     "pipeline_end" in self.pipeline.data
                     and self.pipeline.data["pipeline_end"]
-<<<<<<< HEAD
-                ):  # type: ignore
-
-=======
                 ):
->>>>>>> 942be75f
                     self.pipeline.terminate = True
                     if "pipeline_end" not in node.inputs:
                         continue
@@ -141,16 +105,7 @@
                     }
 
                 outputs = node.run(inputs)
-<<<<<<< HEAD
-                self.pipeline.data.update(outputs)  # type: ignore
-        # clean up
-        for node in self.pipeline.nodes:
-            # print(node.name)
-            if node.name.endswith(".live") or node.name.endswith(".recorded"):
-                node.release_resources()
-=======
                 self.pipeline.data.update(outputs)
->>>>>>> 942be75f
 
     def get_run_config(self) -> List[str]:
         """Retrieves run configuration.
