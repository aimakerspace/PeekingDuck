--- conflicted
+++ resolved
@@ -20,62 +20,19 @@
 from typing import Any, Dict
 
 from peekingduck.pipeline.nodes.input.utils.preprocess import resize_image
-<<<<<<< HEAD
 from peekingduck.pipeline.nodes.input.utils.read import (
     VideoThread,
     VideoNoThread,
 )
+from peekingduck.pipeline.nodes.node import AbstractNode
 
 
 # pylint: disable=R0902
 class Node(AbstractNode):
-    """Node to receive videos/image as inputs.
+    """Receives videos/image as inputs.
 
     Inputs:
         None
-
-    Outputs:
-        |img|
-
-        |pipeline_end|
-
-        |filename|
-
-        |saved_video_fps|
-
-    Configs:
-        resize (:obj:`Dict`): **default = { do_resizing: False, width: 1280, height: 720 }**
-
-            Dimension of extracted image frame
-
-        input_dir (:obj: `str`): **default = 'PeekingDuck/data/input'**
-
-            The directory to look for recorded video files and images
-
-        mirror_image (:obj:`bool`): **default = False**
-
-            Boolean to set extracted image frame as mirror image of input stream
-
-        threading (:obj:`bool`): **default = False**
-
-            Boolean to enable threading when reading frames from camera.
-            The FPS can increase up to 30% if this is enabled.
-            Works for Windows, MacOS and Linux.
-
-        buffer_frames (:obj:`bool`): **default = False**
-
-            Boolean to indicate if threaded class should buffer image frames.
-            Works only if threading is True.
-=======
-from peekingduck.pipeline.nodes.input.utils.read import VideoNoThread
-from peekingduck.pipeline.nodes.node import AbstractNode
-
-
-class Node(AbstractNode):  # pylint: disable=too-many-instance-attributes
-    """Receives videos/image as inputs.
-
-    Inputs:
-        |none|
 
     Outputs:
         |img|
@@ -94,7 +51,14 @@
             The directory to look for recorded video files and images.
         mirror_image (:obj:`bool`): **default = False**. |br|
             Flag to set extracted image frame as mirror image of input stream.
->>>>>>> 942be75f
+        threading (:obj:`bool`):
+            **default = False**. |br|
+            Boolean to enable threading when reading frames from camera. |br|
+            The FPS can increase up to 30% if this is enabled.
+        buffer_frames (:obj:`bool`):
+            **default = False**. |br|
+            Boolean to indicate if threaded class should buffer image frames. |br|
+            Works only if threading is True.
     """
 
     def __init__(self, config: Dict[str, Any] = None, **kwargs: Any) -> None:
@@ -115,17 +79,6 @@
         self._get_next_input()
 
         width, height = self.videocap.resolution
-<<<<<<< HEAD
-        self.logger.info("Video/Image size: %s by %s", width, height)
-        if self.resize["do_resizing"]:
-            self.logger.info(
-                "Resizing of input set to %s by %s",
-                self.resize["width"],
-                self.resize["height"],
-            )
-
-        self.logger.info("Filepath used: %s", self.input_dir)
-=======
         self.logger.info(f"Video/Image size: {width} by {height}")
         if self.resize["do_resizing"]:
             self.logger.info(
@@ -134,7 +87,6 @@
             )
 
         self.logger.info(f"Filepath used: {self.input_dir}")
->>>>>>> 942be75f
 
     def run(self, inputs: Dict[str, Any]) -> Dict[str, Any]:
         """
@@ -143,29 +95,6 @@
         """
         outputs = self._run_single_file()
 
-<<<<<<< HEAD
-        approx_processed = round(
-            (self.frame_counter / self.videocap.frame_count) * 100
-        )
-        self.frame_counter += 1
-
-        if approx_processed > self.tens_counter:
-            self.logger.info(
-                "Approximately Processed: %s%%...", self.tens_counter
-            )
-            self.tens_counter += 10
-
-        if self.file_end:
-            pct_complete = round(
-                100 * self.frame_counter / self.videocap.frame_count
-            )
-            self.logger.info(
-                "Processed %s: #frames=%s, done=%s%%",
-                self._file_name,
-                self.frame_counter,
-                pct_complete,
-            )
-=======
         approx_processed = round((self.frame_counter / self.videocap.frame_count) * 100)
         self.frame_counter += 1
 
@@ -174,8 +103,10 @@
             self.tens_counter += 10
 
         if self.file_end:
-            self.logger.info(f"Completed processing file: {self._file_name}")
->>>>>>> 942be75f
+            pct_complete = round(100 * self.frame_counter / self.videocap.frame_count)
+            self.logger.info(
+                f"Processed {self._file_name}: #frames={self.frame_counter}, done={pct_complete}%"
+            )
             self._get_next_input()
             outputs = self._run_single_file()
             self.frame_counter = 0
@@ -196,13 +127,7 @@
         if success:
             self.file_end = False
             if self.resize["do_resizing"]:
-<<<<<<< HEAD
-                img = resize_image(
-                    img, self.resize["width"], self.resize["height"]
-                )
-=======
                 img = resize_image(img, self.resize["width"], self.resize["height"])
->>>>>>> 942be75f
             outputs = {
                 "img": img,
                 "pipeline_end": False,
@@ -215,16 +140,8 @@
     def _get_files(self, path: Path) -> None:
         self._filepaths = [path]
 
-<<<<<<< HEAD
-        if os.path.isdir(path):
-            self._filepaths = os.listdir(path)
-            self._filepaths = [
-                os.path.join(path, filepath) for filepath in self._filepaths
-            ]
-=======
         if path.is_dir():
             self._filepaths = list(path.iterdir())
->>>>>>> 942be75f
             self._filepaths.sort()
 
         if not path.exists():
@@ -238,8 +155,7 @@
             self._file_name = file_path.name
 
             if self._is_valid_file_type(file_path):
-<<<<<<< HEAD
-                if self.threading:
+                if getattr(self, "threading", False):
                     self.videocap = VideoThread(  # type: ignore
                         file_path, self.mirror_image, self.buffer_frames
                     )
@@ -250,19 +166,6 @@
                 self._fps = self.videocap.fps
             else:
                 self.logger.warning(
-                    "Skipping '%s' as it is not an accepted file format %s",
-                    file_path,
-                    str(self._allowed_extensions),
-                )
-                self._get_next_input()
-
-    def _is_valid_file_type(self, filepath: str) -> bool:
-        if filepath.split(".")[-1] in self._allowed_extensions:
-=======
-                self.videocap = VideoNoThread(file_path, self.mirror_image)
-                self._fps = self.videocap.fps
-            else:
-                self.logger.warning(
                     f"Skipping '{file_path}' as it is not an accepted "
                     f"file format {str(self._allowed_extensions)}"
                 )
@@ -270,7 +173,6 @@
 
     def _is_valid_file_type(self, filepath: Path) -> bool:
         if filepath.suffix[1:] in self._allowed_extensions:
->>>>>>> 942be75f
             return True
         return False
 
